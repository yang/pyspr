--- conflicted
+++ resolved
@@ -245,22 +245,14 @@
     # Run update to create PRs
     log.info(f"{datetime.datetime.now().strftime('%H:%M:%S.%f')[:-3]} Creating PRs...")
     
-<<<<<<< HEAD
-    # Go back to project dir to run commands 
-    os.chdir(orig_dir)
     log.info(f"{datetime.datetime.now().strftime('%H:%M:%S.%f')[:-3]} Running pyspr update...")
-    run_cmd(f"rye run pyspr update -C {repo_dir}")
+    run_cmd(f"pyspr update")
     log.info(f"{datetime.datetime.now().strftime('%H:%M:%S.%f')[:-3]} pyspr update complete")
-=======
-    print(f"{datetime.datetime.now().strftime('%H:%M:%S.%f')[:-3]} Running pyspr update...")
-    run_cmd(f"pyspr update")
-    print(f"{datetime.datetime.now().strftime('%H:%M:%S.%f')[:-3]} pyspr update complete")
->>>>>>> a32c27c5
     
     # Let GitHub process the PRs
     log.info(f"{datetime.datetime.now().strftime('%H:%M:%S.%f')[:-3]} Waiting for PRs to be available in GitHub...")
     time.sleep(5)
-    
+
     # Debug: Check what branches actually exist
     log.info("Checking remote branches:")
     remote_branches = git_cmd.must_git("ls-remote --heads origin").split("\n")
@@ -743,13 +735,8 @@
     run_cmd(f"git push -u origin {test_branch}")  # Push branch with commits
     
     # Initial update to create PRs
-<<<<<<< HEAD
     log.info("Creating initial PRs...")
-    subprocess.run(["rye", "run", "pyspr", "update"], check=True)
-=======
-    print("Creating initial PRs...")
     subprocess.run(["pyspr", "update"], check=True)
->>>>>>> a32c27c5
     
     # Helper to find our test PRs 
     def get_test_prs() -> list:
@@ -979,17 +966,10 @@
         # Get git status for debugging
         subprocess.run(["git", "status"], check=False)
         raise
-    
+
     # Initial update to create PRs
-<<<<<<< HEAD
     log.info("Creating initial PRs...")
-    subprocess.run(["rye", "run", "pyspr", "update", "-C", repo_dir], check=True)
-    
-    os.chdir(repo_dir)
-=======
-    print("Creating initial PRs...")
     subprocess.run(["pyspr", "update"], check=True)
->>>>>>> a32c27c5
 
     # Helper to find our test PRs 
     def get_test_prs() -> list:
@@ -1258,15 +1238,8 @@
                         pass
             return result
 
-<<<<<<< HEAD
         log.info("Creating initial PRs...")
-        os.chdir(orig_dir)
-        subprocess.run(["rye", "run", "pyspr", "update", "-C", repo_dir], check=True)
-        os.chdir(repo_dir)
-=======
-        print("Creating initial PRs...")
         subprocess.run(["pyspr", "update"], check=True)
->>>>>>> a32c27c5
 
         # Get initial PR info and filter to our newly created PRs
         commit_prs = get_test_prs()
@@ -1296,15 +1269,8 @@
         run_cmd("git push -f origin")
 
         # 3. Run update
-<<<<<<< HEAD
         log.info("Running update after replace...")
-        os.chdir(orig_dir)
-        subprocess.run(["rye", "run", "pyspr", "update", "-C", repo_dir], check=True)
-        os.chdir(repo_dir)
-=======
-        print("Running update after replace...")
         subprocess.run(["pyspr", "update"], check=True)
->>>>>>> a32c27c5
 
         # 4. Verify:
         log.info("\nVerifying PR handling after replace...")
